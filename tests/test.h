--- conflicted
+++ resolved
@@ -184,17 +184,9 @@
       iterator_at_end(&itor.super, &at_end);
       slice last_key = null_slice;
       while (!at_end) {
-<<<<<<< HEAD
          slice key, data;
-         data_type type;
-         iterator_get_curr(&itor.super, &key, &data, &type);
+         iterator_get_curr(&itor.super, &key, &data);
          if (!slice_is_null(last_key) && data_key_compare(cfg->data_cfg, last_key, key) > 0) {
-=======
-         char *key = NULL, *data, *last_key = NULL;
-         last_key = key;
-         iterator_get_curr(&itor.super, &key, &data);
-         if (last_key != NULL && btree_key_compare(cfg, last_key, key) > 0) {
->>>>>>> 0c3d0494
             char last_key_str[128], key_str[128];
             data_key_to_string(cfg->data_cfg, last_key, last_key_str, 128);
             data_key_to_string(cfg->data_cfg, key, key_str, 128);
@@ -251,14 +243,8 @@
       bool at_end;
       iterator_at_end(&itor.super, &at_end);
       while (!at_end) {
-<<<<<<< HEAD
          slice key, data;
-         data_type type;
-         iterator_get_curr(&itor.super, &key, &data, &type);
-=======
-         char *key = NULL, *data;
          iterator_get_curr(&itor.super, &key, &data);
->>>>>>> 0c3d0494
          char key_str[128];
          data_key_to_string(cfg->data_cfg, key, key_str, 128);
          platform_log("%s\n", key_str);
