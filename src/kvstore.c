--- conflicted
+++ resolved
@@ -511,16 +511,12 @@
                              const char **     message // OUT
 )
 {
-   slice     bkey;
-   slice     bmessage;
+   slice     key_slice;
+   slice     message_slice;
    iterator *itor = &(kvi->sri.super);
-<<<<<<< HEAD
-   iterator_get_curr(itor, &bkey, &bmessage);
-   *key     = slice_data(bkey);
-   *message = slice_data(bmessage);
-=======
-   iterator_get_curr(itor, (char **)key, (char **)message);
->>>>>>> 0a9f4832
+   iterator_get_curr(itor, &key_slice, &message_slice);
+   *key     = slice_data(key_slice);
+   *message = slice_data(message_slice);
 }
 
 int
